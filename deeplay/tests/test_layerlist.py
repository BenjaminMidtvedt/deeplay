import unittest
import torch
import torch.nn as nn
from deeplay import LayerList, DeeplayModule, Layer, LayerActivation, ToDict
import itertools


class Wrapper1(DeeplayModule):
    def __init__(self, n_layers):
        super().__init__()
        layers = []
        for i in range(n_layers):
            layers.append(Layer(nn.Linear, i + 1, i + 2))

        self.layers = LayerList(*layers)

    def forward(self, x):
        for layer in self.layers:
            x = layer(x)
        return x


class Wrapper2(DeeplayModule):
    def __init__(self, n_layers):
        super().__init__()
        layers = LayerList()
        for i in range(n_layers):
            layers.append(Layer(nn.Linear, i + 1, i + 2))

        self.layers = layers

    def forward(self, x):
        for layer in self.layers:
            x = layer(x)
        return x


class Wrapper3(DeeplayModule):
    def __init__(self, n_layers):
        super().__init__()
        self.layers = LayerList()
        for i in range(n_layers):
            self.layers.append(Layer(nn.Linear, i + 1, i + 2))

    def forward(self, x):
        for layer in self.layers:
            x = layer(x)
        return x


class TestLayerList(unittest.TestCase):
    def test_create_list(self):
        for Wrapper in [Wrapper1, Wrapper2, Wrapper3]:
            module = Wrapper(5)
            self.assertEqual(len(module.layers), 5, Wrapper)
            module.build()
            self.assertEqual(len(module.layers), 5, Wrapper)
            for i in range(5):
                self.assertEqual(module.layers[i].in_features, i + 1, Wrapper)
                self.assertEqual(module.layers[i].out_features, i + 2, Wrapper)

            x = torch.randn(10, 1)
            y = module(x)
            self.assertEqual(y.shape, (10, 6), Wrapper)

    def test_configure_list(self):
        for Wrapper in [Wrapper1, Wrapper2, Wrapper3]:
            module = Wrapper(5)
            module.layers[0].configure(in_features=2)
            module.build()
            self.assertEqual(len(module.layers), 5, Wrapper)
            self.assertEqual(module.layers[0].in_features, 2, Wrapper)

    def test_index_slice(self):
        for Wrapper in [Wrapper1, Wrapper2, Wrapper3]:
            module = Wrapper(5)
            module.layers[1:3].configure(in_features=2)
            module.build()
            self.assertEqual(len(module.layers), 5, Wrapper)
            self.assertEqual(module.layers[1].in_features, 2, Wrapper)
            self.assertEqual(module.layers[2].in_features, 2, Wrapper)

    def test_nested_lists(self):
        class Wrapper(DeeplayModule):
            def __init__(self, depth=3, width=3):
                super().__init__()
                self.layers = self.recursive(depth, width)

            def recursive(self, depth, width):
                if depth == 0:
                    return Layer(nn.Linear, 1, 1)
                else:
                    layerlist = LayerList()
                    for _ in range(width):
                        layerlist.append(self.recursive(depth - 1, width))
                    return layerlist

        list_33 = Wrapper(3, 3)
        list_33.build()
        self.assertEqual(len(list_33.layers), 3)
        for layer in list_33.layers:
            self.assertEqual(len(layer), 3)
            for _layer in layer:
                self.assertEqual(len(_layer), 3)
                for __layer in _layer:
                    self.assertIsInstance(__layer, nn.Linear)

    def test_nested_lists2(self):
        class Wrapper(DeeplayModule):
            def __init__(self, depth=3, width=3):
                super().__init__()
                self.layers: LayerList = self.recursive(depth, width)

            def recursive(self, depth, width):
                if depth == 0:
                    return Layer(nn.Linear, 1, 1)
                else:
                    return LayerList(
                        *[self.recursive(depth - 1, width) for i in range(width)]
                    )

        list_33 = Wrapper(3, 3)
        list_33.build()
        self.assertEqual(len(list_33.layers), 3)
        for layer in list_33.layers:
            self.assertEqual(len(layer), 3)
            for _layer in layer:
                self.assertEqual(len(_layer), 3)
                for __layer in _layer:
                    self.assertIsInstance(__layer, nn.Linear)

    def test_configure_nested_lists(self):
        class Wrapper(DeeplayModule):
            def __init__(self, depth=3, width=3):
                super().__init__()
                self.layers = self.recursive(depth, width)

            def recursive(self, depth, width):
                if depth == 0:
                    return Layer(nn.Linear, 1, 1)
                else:
                    return LayerList(
                        *[self.recursive(depth - 1, width) for i in range(width)]
                    )

        list_33 = Wrapper(3, 3)
        list_33.layers[0][0][0].configure(in_features=2)
        list_33.layers.configure(0, 0, 1, in_features=3)
        list_33.layers.configure(slice(1, 3), [1, 2], in_features=4)

        list_33.build()
        for i, j, k in itertools.product(range(3), range(3), range(3)):
            if i == 0 and j == 0 and k == 0:
                self.assertEqual(list_33.layers[i][j][k].in_features, 2)
            elif i == 0 and j == 0 and k == 1:
                self.assertEqual(list_33.layers[i][j][k].in_features, 3)
            elif i in [1, 2] and j in [1, 2]:
                self.assertEqual(list_33.layers[i][j][k].in_features, 4)
            else:
                self.assertEqual(list_33.layers[i][j][k].in_features, 1)

    def test_with_instantiated(self):
        llist = LayerList(nn.Linear(1, 1), nn.Linear(1, 1))
        llist.build()
        self.assertEqual(len(llist), 2)
        self.assertIsInstance(llist[0], nn.Linear)
        self.assertIsInstance(llist[1], nn.Linear)

    def test_with_instantiated_2(self):
        class Item(DeeplayModule):
            def __init__(self):
                self.net = Layer(nn.Linear, 1, 1)

        llist = LayerList(Item(), Item())

        nets = llist.net
        self.assertEqual(len(nets), 2)
        self.assertIsInstance(nets[0], Layer)
        self.assertIsInstance(nets[1], Layer)

        llist.build()
        nets = llist.net
        self.assertEqual(len(nets), 2)
        self.assertIsInstance(nets[0], nn.Linear)
        self.assertIsInstance(nets[1], nn.Linear)

    def test_slice_does_not_mutate(self):
        llist = LayerList(
            LayerActivation(Layer(nn.Linear, 1, 1), Layer(nn.ReLU)),
            LayerActivation(Layer(nn.Linear, 1, 1), Layer(nn.ReLU)),
            LayerActivation(Layer(nn.Linear, 1, 1), Layer(nn.ReLU)),
            LayerActivation(Layer(nn.Linear, 1, 1), Layer(nn.ReLU)),
        )
        llist.build()
        llist[0:1]
        for layer in llist:
            self.assertTrue(layer._has_built)
        for layer in llist[0:]:
            self.assertTrue(layer._has_built)

    def test_layer_list_append_after_init(self):
        llist = Wrapper1(3)
        llist.layers.append(Layer(nn.Linear, 1, 1))
        self.assertEqual(len(llist.layers), 4)
        llist.build()
        self.assertEqual(len(llist.layers), 4)

    def test_layer_list_extend_after_init(self):
        llist = Wrapper1(3)
        llist.layers.extend([Layer(nn.Linear, 1, 1), Layer(nn.Linear, 1, 1)])
        self.assertEqual(len(llist.layers), 5)
        llist.build()
        self.assertEqual(len(llist.layers), 5)

    def test_layer_list_insert_after_init(self):
        llist = Wrapper1(3)
        llist.layers.insert(1, Layer(nn.Tanh))
        self.assertEqual(len(llist.layers), 4)
        self.assertIs(llist.layers[1].classtype, nn.Tanh)
        llist.build()
        self.assertEqual(len(llist.layers), 4)
        self.assertIsInstance(llist.layers[1], nn.Tanh)

    def test_layer_list_pop_after_init(self):
        llist = Wrapper1(3)
        llist.layers.pop()
        self.assertEqual(len(llist.layers), 2)
        llist.build()
        self.assertEqual(len(llist.layers), 2)

<<<<<<< HEAD
    def test_set_mapping(self):
        class AggregationRelu(nn.Module):
            def forward(self, x, A):
                return nn.functional.relu(A @ x)

        llist = LayerList(
            LayerActivation(Layer(nn.Linear, 1, 16), Layer(AggregationRelu)),
            LayerActivation(Layer(nn.Linear, 16, 16), Layer(AggregationRelu)),
            LayerActivation(Layer(nn.Linear, 16, 1), Layer(AggregationRelu)),
        )
        llist.layer.set_input_map("x")
        llist.layer.set_output_map("x")

        llist.activation.set_input_map("x", "A")
        llist.activation.set_output_map("x")

        for layer in llist.layer:
            self.assertEqual(layer.input_args, ("x",))
            self.assertEqual(layer.output_args, {"x": 0})

        for activation in llist.activation:
            self.assertEqual(activation.input_args, ("x", "A"))
            self.assertEqual(activation.output_args, {"x": 0})
=======
    def test_configuration_applies_in_wrapped(self):
        class MLP(DeeplayModule):
            def __init__(self, in_features, hidden_features, out_features):
                self.in_features = in_features
                self.hidden_features = hidden_features
                self.out_features = out_features

                self.blocks = LayerList()
                self.blocks.append(
                    LayerActivation(
                        Layer(nn.Linear, in_features, hidden_features[0]),
                        Layer(nn.ReLU),
                    )
                )

                self.hidden_blocks = LayerList()
                for i in range(len(hidden_features) - 1):
                    self.hidden_blocks.append(
                        LayerActivation(
                            Layer(
                                nn.Linear, hidden_features[i], hidden_features[i + 1]
                            ),
                            Layer(nn.ReLU),
                        )
                    )

                self.blocks.extend(self.hidden_blocks)
                self.blocks.insert(
                    1,
                    LayerActivation(
                        Layer(nn.Linear, hidden_features[-1], out_features),
                        Layer(nn.Sigmoid),
                    ),
                )

        class TestClass(DeeplayModule):
            def __init__(self, model=None):
                super().__init__()

                model = MLP(1, [1, 1], 1)
                model.blocks[0].layer.configure(in_features=1, out_features=2)
                model.blocks[1].layer.configure(in_features=1, out_features=2)
                model.blocks[2].layer.configure(in_features=1, out_features=2)

                self.model = model

        testclass = TestClass()
        testclass.build()
        self.assertEqual(len(testclass.model.blocks), 3)
        self.assertEqual(testclass.model.blocks[0].layer.out_features, 2)
        self.assertEqual(testclass.model.blocks[1].layer.out_features, 2)
        self.assertEqual(testclass.model.blocks[2].layer.out_features, 2)
>>>>>>> 90f7cc78
<|MERGE_RESOLUTION|>--- conflicted
+++ resolved
@@ -228,7 +228,6 @@
         llist.build()
         self.assertEqual(len(llist.layers), 2)
 
-<<<<<<< HEAD
     def test_set_mapping(self):
         class AggregationRelu(nn.Module):
             def forward(self, x, A):
@@ -252,7 +251,7 @@
         for activation in llist.activation:
             self.assertEqual(activation.input_args, ("x", "A"))
             self.assertEqual(activation.output_args, {"x": 0})
-=======
+
     def test_configuration_applies_in_wrapped(self):
         class MLP(DeeplayModule):
             def __init__(self, in_features, hidden_features, out_features):
@@ -305,4 +304,3 @@
         self.assertEqual(testclass.model.blocks[0].layer.out_features, 2)
         self.assertEqual(testclass.model.blocks[1].layer.out_features, 2)
         self.assertEqual(testclass.model.blocks[2].layer.out_features, 2)
->>>>>>> 90f7cc78
