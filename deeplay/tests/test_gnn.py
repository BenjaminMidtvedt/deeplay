import unittest
import torch
import torch.nn as nn
from deeplay import (
    GraphConvolutionalNeuralNetwork,
    MessagePassingNeuralNetwork,
    dense_laplacian_normalization,
    Sum,
    Mean,
    Prod,
    Min,
    Max,
    Layer,
)

import itertools


class TestComponentGCN(unittest.TestCase):
    def test_gnn_defaults(self):
        gnn = GraphConvolutionalNeuralNetwork(2, [4], 1)
        gnn.build()
        gnn.create()

        self.assertEqual(len(gnn.blocks), 2)

        self.assertEqual(gnn.blocks[0].transform.in_features, 2)
        self.assertEqual(gnn.blocks[0].transform.out_features, 4)

        self.assertEqual(gnn.output.transform.in_features, 4)
        self.assertEqual(gnn.output.transform.out_features, 1)
        # test on a batch of 2
        inp = {}
        inp["x"] = torch.randn(3, 2)
        inp["A"] = torch.tensor([[0, 1, 1, 2, 1], [1, 0, 2, 1, 0]])
        out = gnn(inp)
        self.assertEqual(out["x"].shape, (3, 1))

    def test_gnn_change_depth(self):
        gnn = GraphConvolutionalNeuralNetwork(2, [4], 3)
        gnn.configure(hidden_features=[4, 4])
        gnn.create()
        gnn.build()
        self.assertEqual(len(gnn.blocks), 3)

    def test_normalization_with_sparse_A(self):
        gnn = GraphConvolutionalNeuralNetwork(2, [4], 1)
        gnn.build()
        gnn.create()

        inp = {}
        inp["x"] = torch.randn(3, 2)
        inp["A"] = torch.tensor([[0, 1, 1, 2], [1, 0, 2, 1]])

        out = gnn(inp)
        self.assertTrue(
            (
                # Obtained using kipf's normalization (https://github.com/tkipf/gcn/blob/master/gcn/utils.py#L24)
                torch.Tensor(
                    [
                        [0.5000, 0.4082, 0.0000],
                        [0.4082, 0.3333, 0.4082],
                        [0.0000, 0.4082, 0.5000],
                    ]
                )
                - out["A"].to_dense()
            ).sum()
            < 1e-4,
        )

    def test_normalization_no_normalization_with_sparse_A(self):
        gnn = GraphConvolutionalNeuralNetwork(2, [4], 1)
        gnn.replace("normalize", Layer(nn.Identity))
        gnn.build()
        gnn.create()

        inp = {}
        inp["x"] = torch.randn(3, 2)
        inp["A"] = torch.tensor([[0, 1, 1, 2], [1, 0, 2, 1]])

        out = gnn(inp)
        self.assertTrue(torch.all(inp["A"] == out["A"].to_dense()))
        self.assertEqual(out["x"].shape, (3, 1))

    def test_normalization_with_sparse_A_and_repd_edges(self):
        gnn = GraphConvolutionalNeuralNetwork(2, [4], 1)
        gnn.build()
        gnn.create()

        inp = {}
        inp["x"] = torch.randn(3, 2)
        # edge (2, 1) is repeated
        inp["A"] = torch.tensor([[0, 1, 1, 2, 2], [1, 0, 2, 1, 1]])

        out = gnn(inp)
        self.assertTrue(
            (
                # Obtained using kipf's normalization (https://github.com/tkipf/gcn/blob/master/gcn/utils.py#L24)
                torch.Tensor(
                    [
                        [0.5000, 0.4082, 0.0000],
                        [0.4082, 0.3333, 0.4082],
                        [0.0000, 0.4082, 0.5000],
                    ]
                )
                - out["A"].to_dense()
            ).sum()
            < 1e-4,
        )

    def test_normalization_with_dense_A(self):
        gnn = GraphConvolutionalNeuralNetwork(2, [4], 1)
        gnn.normalize.configure(dense_laplacian_normalization)
        gnn.build()
        gnn.create()

        inp = {}
        inp["x"] = torch.randn(3, 2)
        inp["A"] = torch.tensor([[0, 1, 0], [1, 0, 1], [0, 1, 0]])

        out = gnn(inp)
        self.assertTrue(
            (
                # Obtained using kipf's normalization (https://github.com/tkipf/gcn/blob/master/gcn/utils.py#L24)
                torch.Tensor(
                    [
                        [0.5000, 0.4082, 0.0000],
                        [0.4082, 0.3333, 0.4082],
                        [0.0000, 0.4082, 0.5000],
                    ]
                )
                - out["A"].to_dense()
            ).sum()
            < 1e-4,
        )

    def test_normalization_no_normalization_with_dense_A(self):
        gnn = GraphConvolutionalNeuralNetwork(2, [4], 1)
        gnn.replace("normalize", Layer(nn.Identity))
        gnn.build()
        gnn.create()

        inp = {}
        inp["x"] = torch.randn(3, 2)
        inp["A"] = torch.tensor([[0, 1, 0], [1, 0, 1], [0, 1, 0]])

        out = gnn(inp)
        self.assertTrue(torch.all(inp["A"] == out["A"].to_dense()))
        self.assertEqual(out["x"].shape, (3, 1))

    def test_numeric_output(self):
        gnn = GraphConvolutionalNeuralNetwork(2, [4], 1)
        gnn.output.update.set_output_map()
        gnn.build()
        gnn.create()

        inp = {}
        inp["x"] = torch.randn(3, 2)
        inp["A"] = torch.tensor([[0, 1, 1, 2], [1, 0, 2, 1]])

        out = gnn(inp)
        self.assertTrue(torch.is_tensor(out))

    def test_custom_propagation(self):
        class custom_propagation(nn.Module):
            def forward(self, x, A):
                return x * 0

        gnn = GraphConvolutionalNeuralNetwork(2, [4], 1)
        gnn.propagate.configure(custom_propagation)
        gnn.build()
        gnn.create()

        inp = {}
        inp["x"] = torch.randn(3, 2)
        inp["A"] = torch.tensor([[0, 1, 1, 2], [1, 0, 2, 1]])

        out = gnn(inp)
        self.assertTrue(torch.all(out["x"] == 0))


class TestComponentMPN(unittest.TestCase):
    def test_mpn_defaults(self):
        gnn = MessagePassingNeuralNetwork([4], 1)
        gnn.build()
        gnn.create()

        self.assertEqual(len(gnn.blocks), 2)

<<<<<<< HEAD
        self.assertEqual(gnn.transform[0].layer.out_features, 4)
        self.assertEqual(gnn.update[0].layer.out_features, 4)

        self.assertEqual(gnn.output.update.layer.out_features, 1)
=======
        self.assertEqual(gnn.transform[0].mlp.layer.out_features, 4)
        self.assertEqual(gnn.update[0].mlp.layer.out_features, 4)

        self.assertEqual(gnn.output.update.mlp.layer.out_features, 1)
>>>>>>> 4dd27470

        inp = {}
        inp["x"] = torch.randn(10, 2)
        inp["A"] = torch.randint(0, 10, (2, 30))
        inp["edgefeat"] = torch.ones(30, 1)

        out = gnn(inp)

        self.assertEqual(out["x"].shape, (10, 1))
        self.assertEqual(out["edgefeat"].shape, (30, 1))
        self.assertTrue(torch.all(inp["A"] == out["A"]))

    def test_gnn_change_depth(self):
        gnn = MessagePassingNeuralNetwork([4], 1)
        gnn.configure(hidden_features=[4, 4])
        gnn.create()
        gnn.build()
        self.assertEqual(len(gnn.blocks), 3)

    def test_gnn_activation_change(self):
        gnn = MessagePassingNeuralNetwork([4, 4], 1)
        gnn.configure(out_activation=nn.Sigmoid)
        gnn.create()
        gnn.build()
<<<<<<< HEAD
        self.assertIsInstance(gnn.output.transform.activation, nn.Sigmoid)
        self.assertIsInstance(gnn.output.update.activation, nn.Sigmoid)
=======
        self.assertIsInstance(gnn.output.transform.mlp.activation, nn.Sigmoid)
        self.assertIsInstance(gnn.output.update.mlp.activation, nn.Sigmoid)
>>>>>>> 4dd27470

    def test_gnn_default_propagation(self):
        gnn = MessagePassingNeuralNetwork([4], 1)
        gnn.build()
        gnn.create()

        inp = {}
        inp["x"] = torch.randn(10, 2)
        inp["A"] = torch.randint(0, 10, (2, 30))
        inp["edgefeat"] = torch.ones(30, 1)

        # by default, the propagation is a sum
        propagator = gnn.propagate[0]
        out = propagator(inp)

        uniques = torch.unique(inp["A"][1], return_counts=True)
        expected = torch.zeros(10, 1)
        expected[uniques[0]] = uniques[1].unsqueeze(1).float()

        self.assertTrue(torch.all(out["aggregate"] == expected))

    def test_gnn_propagation_change_Mean(self):
        gnn = MessagePassingNeuralNetwork([4], 1)

        gnn.blocks[0].replace("propagate", Mean())
        gnn.blocks.propagate.set_input_map("x", "A", "edgefeat")
        gnn.blocks.propagate.set_output_map("aggregate")

        gnn.create()
        gnn.build()

        inp = {}
        inp["x"] = torch.randn(10, 2)
        inp["A"] = torch.randint(0, 10, (2, 3))
        inp["edgefeat"] = torch.ones(3, 1)

        propagator = gnn.propagate[0]
        out = propagator(inp)

        uniques = torch.unique(inp["A"][1])
        expected = torch.zeros(10, 1)
        expected[uniques] = 1.0

        self.assertTrue(torch.all(out["aggregate"] == expected))

    def test_gnn_propagation_change_Prod(self):
        gnn = MessagePassingNeuralNetwork([4], 1)

        gnn.blocks[0].replace("propagate", Prod())
        gnn.blocks.propagate.set_input_map("x", "A", "edgefeat")
        gnn.blocks.propagate.set_output_map("aggregate")

        gnn.create()
        gnn.build()

        inp = {}
        inp["x"] = torch.randn(10, 2)
        inp["A"] = torch.randint(0, 10, (2, 20))
        inp["edgefeat"] = torch.ones(20, 1)

        propagator = gnn.propagate[0]
        out = propagator(inp)

        uniques = torch.unique(inp["A"][1])
        expected = torch.zeros(10, 1)
        expected[uniques] = 1.0

        self.assertTrue(torch.all(out["aggregate"] == expected))

    def test_gnn_propagation_change_Min(self):
        gnn = MessagePassingNeuralNetwork([4], 1)

        gnn.blocks[0].replace("propagate", Min())
        gnn.blocks.propagate.set_input_map("x", "A", "edgefeat")
        gnn.blocks.propagate.set_output_map("aggregate")

        gnn.create()
        gnn.build()

        inp = {}
        inp["x"] = torch.randn(10, 2)
        inp["A"] = torch.randint(0, 10, (2, 20))
        inp["edgefeat"] = torch.ones(20, 1)

        propagator = gnn.propagate[0]
        out = propagator(inp)

        uniques = torch.unique(inp["A"][1])
        expected = torch.zeros(10, 1)
        expected[uniques] = 1.0

        self.assertTrue(torch.all(out["aggregate"] == expected))

    def test_gnn_propagation_change_Max(self):
        gnn = MessagePassingNeuralNetwork([4], 1)

        gnn.blocks[0].replace("propagate", Max())
        gnn.blocks.propagate.set_input_map("x", "A", "edgefeat")
        gnn.blocks.propagate.set_output_map("aggregate")

        gnn.create()
        gnn.build()

        inp = {}
        inp["x"] = torch.randn(10, 2)
        inp["A"] = torch.randint(0, 10, (2, 20))
        inp["edgefeat"] = torch.ones(20, 1)

        propagator = gnn.propagate[0]
        out = propagator(inp)

        uniques = torch.unique(inp["A"][1])
        expected = torch.zeros(10, 1)
        expected[uniques] = 1.0

        self.assertTrue(torch.all(out["aggregate"] == expected))<|MERGE_RESOLUTION|>--- conflicted
+++ resolved
@@ -187,17 +187,10 @@
 
         self.assertEqual(len(gnn.blocks), 2)
 
-<<<<<<< HEAD
         self.assertEqual(gnn.transform[0].layer.out_features, 4)
         self.assertEqual(gnn.update[0].layer.out_features, 4)
 
         self.assertEqual(gnn.output.update.layer.out_features, 1)
-=======
-        self.assertEqual(gnn.transform[0].mlp.layer.out_features, 4)
-        self.assertEqual(gnn.update[0].mlp.layer.out_features, 4)
-
-        self.assertEqual(gnn.output.update.mlp.layer.out_features, 1)
->>>>>>> 4dd27470
 
         inp = {}
         inp["x"] = torch.randn(10, 2)
@@ -222,13 +215,9 @@
         gnn.configure(out_activation=nn.Sigmoid)
         gnn.create()
         gnn.build()
-<<<<<<< HEAD
+        
         self.assertIsInstance(gnn.output.transform.activation, nn.Sigmoid)
         self.assertIsInstance(gnn.output.update.activation, nn.Sigmoid)
-=======
-        self.assertIsInstance(gnn.output.transform.mlp.activation, nn.Sigmoid)
-        self.assertIsInstance(gnn.output.update.mlp.activation, nn.Sigmoid)
->>>>>>> 4dd27470
 
     def test_gnn_default_propagation(self):
         gnn = MessagePassingNeuralNetwork([4], 1)
