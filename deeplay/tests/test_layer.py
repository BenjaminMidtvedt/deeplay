import unittest

import deeplay as dl
import torch
import torch.nn as nn

from unittest.mock import Mock


class Wrapper(dl.DeeplayModule):
    def __init__(self, module):
        super().__init__()
        self.module = module


class Container(dl.DeeplayModule):
    def __init__(self):
        super().__init__()
        self.module = dl.Layer(nn.Identity)


<<<<<<< HEAD
class TestLayer(unittest.TestCase):
=======
class VariadicClass:
    def __init__(self, *args, **kwargs):
        self._args = args
        for key, value in kwargs.items():
            setattr(self, key, value)


class KWVariadicClass:
    def __init__(self, arg1, kwarg=2, **kwargs):
        self.arg1 = arg1
        self.kwarg = kwarg
        for key, value in kwargs.items():
            setattr(self, key, value)


class GeneralVariadicClass:
    def __init__(
        self, pos_only, /, standard, *args, kw_only, kwonly_with_default=60, **kwargs
    ):
        self.pos_only = pos_only
        self.standard = standard
        self.kw_only = kw_only
        self.kwonly_with_default = kwonly_with_default
        self._args = args
        for key, value in kwargs.items():
            setattr(self, key, value)


class TestExternal(unittest.TestCase):
>>>>>>> e46d4fff
    def test_external(self):
        external = dl.Layer(nn.Identity)
        built = external.build()
        created = external.create()
        self.assertIsInstance(created, nn.Identity)
        self.assertIsInstance(built, nn.Identity)
        self.assertIsNot(built, created)

    def test_external_arg(self):
        external = dl.Layer(nn.Linear, 10, 20)
        built = external.build()
        created = external.create()
        self.assertIsInstance(created, nn.Linear)
        self.assertIsInstance(built, nn.Linear)
        self.assertIsNot(built, created)

        self.assertEqual(built.in_features, 10)
        self.assertEqual(built.out_features, 20)

        self.assertEqual(created.in_features, 10)
        self.assertEqual(created.out_features, 20)

    def test_wrapped(self):
        external = dl.Layer(nn.Sigmoid)
        wrapped = Wrapper(external)
        created = wrapped.create()
        built = wrapped.build()

        self.assertIsInstance(created, Wrapper)
        self.assertIsInstance(built, Wrapper)
        self.assertIsNot(built, created)

        self.assertIsInstance(created.module, nn.Sigmoid)
        self.assertIsInstance(built.module, nn.Sigmoid)
        self.assertIsNot(built.module, created.module)

    def test_wrapped_2(self):
        external = dl.Layer(nn.Tanh)
        external.configure(nn.Sigmoid)
        wrapped = Wrapper(external)

        created = wrapped.create()
        built = wrapped.build()

        self.assertIsInstance(created, Wrapper)
        self.assertIsInstance(built, Wrapper)
        self.assertIsNot(built, created)

        self.assertIsInstance(created.module, nn.Sigmoid)
        self.assertIsInstance(built.module, nn.Sigmoid)
        self.assertIsNot(built.module, created.module)

    def test_wrapped_3(self):
        container = Container()
        container.module.configure(nn.Sigmoid)
        wrapped = Wrapper(container)

        created = wrapped.create()
        built = wrapped.build()

        self.assertIsInstance(created, Wrapper)
        self.assertIsInstance(built, Wrapper)
        self.assertIsNot(built, created)

        self.assertIsInstance(created.module.module, nn.Sigmoid)
        self.assertIsInstance(built.module.module, nn.Sigmoid)
        self.assertIsNot(built.module, created.module)

    def test_wrapped_4(self):
        container = Container()
        container.build()
        wrapped = Wrapper(container)

        self.assertIsInstance(wrapped.module.module, nn.Identity)

<<<<<<< HEAD
    def test_set_extras(self):
        class SimpleModule(nn.Module):
            def forward(self, x, extra1, extra2):
                extra1()
                extra2()
                return x

        external = dl.Layer(SimpleModule)
        external.set_extras("extra1", extra2="other_name")
=======
    def test_variadic(self):
        external = dl.External(VariadicClass, 10, 20, arg=30)
        built = external.build()
        created = external.create()
        self.assertIsInstance(created, VariadicClass)
        self.assertIsInstance(built, VariadicClass)
        self.assertIsNot(built, created)

        self.assertEqual(built._args, (10, 20))
        self.assertEqual(built.arg, 30)

        self.assertEqual(created._args, (10, 20))
        self.assertEqual(created.arg, 30)

        self.assertFalse(hasattr(built, "args"))
        self.assertFalse(hasattr(created, "args"))
        self.assertFalse(hasattr(built, "kwargs"))
        self.assertFalse(hasattr(created, "kwargs"))

    def test_kwvariadic_1(self):
        external = dl.External(KWVariadicClass, 5, kwarg=30, arg2=40)
        external.configure(arg1=10)
>>>>>>> e46d4fff
        built = external.build()

<<<<<<< HEAD
        built

        all_extras = {
            "extra1": Mock(),
            "other_name": Mock(),
            "extra2": Mock(),
            "unrelated": Mock(),
        }

        built(torch.randn(10, 10), extras=all_extras)

        all_extras["extra1"].assert_called_once()
        all_extras["other_name"].assert_called_once()
        all_extras["extra2"].assert_not_called()
        all_extras["unrelated"].assert_not_called()
=======
        self.assertEqual(built.arg1, 10)
        self.assertEqual(built.kwarg, 30)
        self.assertEqual(built.arg2, 40)

        self.assertEqual(created.arg1, 10)
        self.assertEqual(created.kwarg, 30)
        self.assertEqual(created.arg2, 40)

    def test_kwvariadic_2(self):
        external = dl.External(KWVariadicClass, arg1=10, kwarg=30, arg2=40)
        built = external.build()
        created = external.create()
        self.assertIsInstance(created, KWVariadicClass)
        self.assertIsInstance(built, KWVariadicClass)
        self.assertIsNot(built, created)

        self.assertEqual(built.arg1, 10)
        self.assertEqual(built.kwarg, 30)
        self.assertEqual(built.arg2, 40)

        self.assertEqual(created.arg1, 10)
        self.assertEqual(created.kwarg, 30)
        self.assertEqual(created.arg2, 40)

    def test_general_variadic(self):
        with self.assertRaises(TypeError):
            external = dl.External(
                GeneralVariadicClass, 10, 20, 25, kw_only=30, kwonly_with_default=50
            )

    def test_torch_RNN_signature(self):
        layer = dl.Layer(nn.RNN, 2, 64, 1)

        layer.configure(input_size=10)
        layer.configure(bidirectional=True)

        built = layer.build()

        self.assertEqual(built.input_size, 10)
        self.assertEqual(built.hidden_size, 64)
        self.assertTrue(built.bidirectional)

    def test_torch_LSTM_signature(self):
        layer = dl.Layer(nn.LSTM, 2, 64, 1)

        layer.configure(input_size=10)
        layer.configure(bidirectional=True)

        built = layer.build()

        self.assertEqual(built.input_size, 10)
        self.assertEqual(built.hidden_size, 64)
        self.assertTrue(built.bidirectional)

    def test_torch_GRU_signature(self):
        layer = dl.Layer(nn.GRU, 2, 64, 1)

        layer.configure(input_size=10)
        layer.configure(bidirectional=True)

        built = layer.build()

        self.assertEqual(built.input_size, 10)
        self.assertEqual(built.hidden_size, 64)
        self.assertTrue(built.bidirectional)

    def test_configure_variadic(self):
        external = dl.External(VariadicClass, 10, 20, arg=30)
        external.configure(arg9=40)
        built = external.build()
        created = external.create()
        self.assertIsInstance(created, VariadicClass)
        self.assertIsInstance(built, VariadicClass)
        self.assertIsNot(built, created)

        self.assertEqual(built._args, (10, 20))
        self.assertEqual(built.arg, 30)
        self.assertEqual(built.arg9, 40)
>>>>>>> e46d4fff
<|MERGE_RESOLUTION|>--- conflicted
+++ resolved
@@ -19,9 +19,7 @@
         self.module = dl.Layer(nn.Identity)
 
 
-<<<<<<< HEAD
-class TestLayer(unittest.TestCase):
-=======
+
 class VariadicClass:
     def __init__(self, *args, **kwargs):
         self._args = args
@@ -51,7 +49,7 @@
 
 
 class TestExternal(unittest.TestCase):
->>>>>>> e46d4fff
+
     def test_external(self):
         external = dl.Layer(nn.Identity)
         built = external.build()
@@ -127,7 +125,6 @@
 
         self.assertIsInstance(wrapped.module.module, nn.Identity)
 
-<<<<<<< HEAD
     def test_set_extras(self):
         class SimpleModule(nn.Module):
             def forward(self, x, extra1, extra2):
@@ -137,7 +134,7 @@
 
         external = dl.Layer(SimpleModule)
         external.set_extras("extra1", extra2="other_name")
-=======
+
     def test_variadic(self):
         external = dl.External(VariadicClass, 10, 20, arg=30)
         built = external.build()
@@ -160,26 +157,9 @@
     def test_kwvariadic_1(self):
         external = dl.External(KWVariadicClass, 5, kwarg=30, arg2=40)
         external.configure(arg1=10)
->>>>>>> e46d4fff
-        built = external.build()
-
-<<<<<<< HEAD
-        built
-
-        all_extras = {
-            "extra1": Mock(),
-            "other_name": Mock(),
-            "extra2": Mock(),
-            "unrelated": Mock(),
-        }
-
-        built(torch.randn(10, 10), extras=all_extras)
-
-        all_extras["extra1"].assert_called_once()
-        all_extras["other_name"].assert_called_once()
-        all_extras["extra2"].assert_not_called()
-        all_extras["unrelated"].assert_not_called()
-=======
+
+        built = external.build()
+
         self.assertEqual(built.arg1, 10)
         self.assertEqual(built.kwarg, 30)
         self.assertEqual(built.arg2, 40)
@@ -258,4 +238,3 @@
         self.assertEqual(built._args, (10, 20))
         self.assertEqual(built.arg, 30)
         self.assertEqual(built.arg9, 40)
->>>>>>> e46d4fff
