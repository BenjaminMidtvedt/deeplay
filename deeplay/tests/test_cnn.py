--- conflicted
+++ resolved
@@ -13,7 +13,7 @@
         cnn = ConvolutionalNeuralNetwork(3, [4], 1)
         cnn.build()
         cnn.create()
-        
+
         self.assertEqual(len(cnn.blocks), 2)
 
         self.assertEqual(cnn.blocks[0].layer.in_channels, 3)
@@ -39,7 +39,7 @@
         # test on a batch of 2
         x = torch.randn(2, 3, 5, 5)
         y = cnn(x)
-        self.assertEqual(y.shape, (2, 1, 5, 5)) 
+        self.assertEqual(y.shape, (2, 1, 5, 5))
 
     def test_cnn_change_depth(self):
         cnn = ConvolutionalNeuralNetwork(2, [4], 3)
@@ -88,13 +88,8 @@
         self.assertEqual(cnn.blocks[0].layer.in_channels, 3)
         self.assertEqual(cnn.blocks[0].layer.out_channels, 1)
 
-<<<<<<< HEAD
         self.assertIs(cnn.blocks[0], cnn.output)
         self.assertIs(cnn.blocks[0], cnn.input)
-=======
-        self.assertIs(cnn.blocks[0], cnn.input)
-        self.assertIs(cnn.blocks[0], cnn.output)
->>>>>>> 6b7b6ab0
 
     def test_zero_out_channels(self):
         with self.assertRaises(ValueError):
