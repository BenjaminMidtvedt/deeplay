<<<<<<< HEAD
# from .connectors import *
# from .bottlenecks import *
from .mlp import *

# from .encoders import *
# from .decoders import *
# from .encoderdecoders import *
# from .heads import *
# from .skip import *
# from .encodings import *
=======
from .mlp import MultiLayerPerceptron
>>>>>>> bbb9ffe2
<|MERGE_RESOLUTION|>--- conflicted
+++ resolved
@@ -1,14 +1 @@
-<<<<<<< HEAD
-# from .connectors import *
-# from .bottlenecks import *
-from .mlp import *
-
-# from .encoders import *
-# from .decoders import *
-# from .encoderdecoders import *
-# from .heads import *
-# from .skip import *
-# from .encodings import *
-=======
-from .mlp import MultiLayerPerceptron
->>>>>>> bbb9ffe2
+from .mlp import MultiLayerPerceptron