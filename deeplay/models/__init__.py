from .recurrentmodel import RecurrentModel
<<<<<<< HEAD
from .mpm import MPM
from .gtogmpm import GraphToGlobalMPM, GlobalMeanPool
from .gtonmpm import GraphToNodeMPM
from .gtoempm import GraphToEdgeMPM
=======
from .visiontransformer import ViT
>>>>>>> 23330e07
from .backbones import *<|MERGE_RESOLUTION|>--- conflicted
+++ resolved
@@ -1,10 +1,7 @@
 from .recurrentmodel import RecurrentModel
-<<<<<<< HEAD
 from .mpm import MPM
 from .gtogmpm import GraphToGlobalMPM, GlobalMeanPool
 from .gtonmpm import GraphToNodeMPM
 from .gtoempm import GraphToEdgeMPM
-=======
 from .visiontransformer import ViT
->>>>>>> 23330e07
 from .backbones import *