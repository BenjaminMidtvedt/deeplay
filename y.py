# %%
# To create an __init__ method that accepts both positional and keyword arguments like a dataclass,
# we can use the signature from the class annotations. Here is an example implementation:
import deeplay as dl

<<<<<<< HEAD
import deeplay as v3
import inspect
import torch.nn as nn
from typing import overload, Literal, Type
=======
>>>>>>> bbb9ffe2

model = dl.MultiLayerPerceptron(2, [4], 4)
model.build()<|MERGE_RESOLUTION|>--- conflicted
+++ resolved
@@ -3,13 +3,6 @@
 # we can use the signature from the class annotations. Here is an example implementation:
 import deeplay as dl
 
-<<<<<<< HEAD
-import deeplay as v3
-import inspect
-import torch.nn as nn
-from typing import overload, Literal, Type
-=======
->>>>>>> bbb9ffe2
 
 model = dl.MultiLayerPerceptron(2, [4], 4)
 model.build()